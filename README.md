# Project Prototype (MVP) - Earth Observation Analysis Platform

This project is the prototype (initial version) of my web-based platform used for analyzing satellite data using Google Earth Engine, providing NDVI (Normalized Difference Vegetation Index), LST (Land Surface Temperature), and SAR (Synthetic Aperture Radar) backscatter analysis capabilities. It represents a Minimum Viable Product (MVP) that demonstrates the core functionality of the application. While not feature-complete, it provides a working version of the UI, backend, and database integration.

## Description

The Earth Observation Analysis Platform is a full-stack application designed for geospatial analysis and environmental monitoring. It integrates multiple satellite data sources including Landsat, Sentinel-1, and Sentinel-2 to provide comprehensive Earth observation capabilities.

### Key Features

- **Multi-Satellite Support**: Landsat (5, 7, 8, 9), Sentinel-1, and Sentinel-2 data processing
- **Advanced Analytics**: 
  - NDVI analysis for vegetation monitoring
  - LST analysis using thermal bands
  - SAR backscatter analysis for surface roughness and moisture detection
- **Cloud Masking**: Advanced cloud filtering with basic and strict masking options
- **Shapefile Upload**: Support for custom area-of-interest definition
- **Interactive Visualization**: Dynamic maps, time series charts, and data tables
- **Historical Data**: Analysis from 1988 onwards with multi-mission Landsat harmonization
- **Export Capabilities**: Data export to CSV and interactive map generation
- **Security**: Comprehensive security headers (CSP, HSTS, X-Frame-Options)
- **Cloud Deployment**: Azure deployment with Docker image containerization

## Scientific Methodology

### Analysis Algorithms

This platform implements scientifically validated remote sensing algorithms for environmental monitoring:

#### 1. Normalized Difference Vegetation Index (NDVI)

**Formula** by Rouse et al. (1973):

```
NDVI = (ρNIR – ρR) / (ρNIR + ρR)
```

**Where**:
- `ρNIR` = Near-Infrared spectral reflectance (Landsat 8/9 Band 5)
- `ρR` = Red spectral reflectance (Landsat 8/9 Band 4)

**Reference**:
- Rouse, J. W., Haas, R. H., Schell, J. A., & Deering, D. W. (1973). *Monitoring vegetation systems in the Great Plains with ERTS*. Third Earth Resources Technology Satellite-1 Symposium, Vol. 1, pp. 309-317 https://files.core.ac.uk/download/pdf/42887948.pdf.

#### 2. Land Surface Temperature (LST)

**Formula** by Deliry (2023)

```
LST = (ST_B10 × 0.00341802) + 149.0 - 273.15
```

**Where**:
- `ST_B10` = Thermal Infrared Band of Landsat 9 image (Band 10)
- `0.00341802` = Multiplicative rescaling factor
- `149.0` = Additive rescaling factor (constant offset value)
- `273.15` = Conversion from Kelvin to Celsius


**Reference**:
- Deliry, S. I. (2023). Re: Hi, I want to calculate LST from Landsat Collection 2 Level-2? 
What need I do?. Retrieved from: 
https://www.researchgate.net/post/Hi_I_want_to_calculate_LST_from_Landsat_Collection_2_Level-2_What_need_I_do/64db3515357c5c4c9c03aaba/citation/download..

### Cloud Masking Methodology

The platform implements two cloud masking strategies for optical imagery:

**Basic Cloud Masking**:
- Uses QA_PIXEL band thresholding
- Removes high-confidence clouds and cloud shadows
- Threshold: `cloudMask < 5%`

**Strict Cloud Masking**:
- Applies Fmask algorithm
- Removes all cloud-related pixels including cirrus
- Combines multiple QA bits for comprehensive filtering
- Threshold: `cloudMask < 2%`

### Data Sources

| Satellite | Sensors | Spatial Resolution | Temporal Coverage | Analysis Types |
|-----------|---------|-------------------|-------------------|----------------|
| **Landsat 5** | TM | 30m (optical), 120m (thermal) | 1984-2013 | NDVI, LST |
| **Landsat 7** | ETM+ | 30m (optical), 60m (thermal) | 1999-present | NDVI, LST |
| **Landsat 8** | OLI, TIRS | 30m (optical), 100m (thermal) | 2013-present | NDVI, LST |
| **Landsat 9** | OLI-2, TIRS-2 | 30m (optical), 100m (thermal) | 2021-present | NDVI, LST |
| **Sentinel-1** | C-SAR | 10m (IW mode) | 2014-present | SAR Backscatter |
| **Sentinel-2** | MSI | 10m/20m/60m | 2015-present | NDVI (future) |

**[Link to project GitHub repo](https://github.com/ayadeleke/earth_observation.git)**

## Prototype Presentation

Watch project prototype demonstration showcasing the platform's capabilities:

[![Earth Observation Platform Prototype Demo](https://img.youtube.com/vi/DW72FsNV2z4/maxresdefault.jpg)](https://youtu.be/DW72FsNV2z4)

**[View Prototype Demonstration](https://youtu.be/DW72FsNV2z4)**

The video demonstrates:
- Platform overview and user interface
- NDVI, LST, and SAR analysis workflows
- Interactive mapping and data visualization
- Export and analysis capabilities

<<<<<<< HEAD
## 🌐 Live Deployment

**Access the deployed application:**
- **Frontend**: [https://earthobservation.azurewebsites.net](https://earthobservation.azurewebsites.net)
- **Backend API**: [https://earthobservationapi.azurewebsites.net](https://earthobservationapi.azurewebsites.net)
- **API Documentation**: [https://earthobservationapi.azurewebsites.net/api/swagger](https://earthobservationapi.azurewebsites.net/api/swagger/)

## 📸 Screenshots
=======
## Screenshots
>>>>>>> 1fee3cb4

### Main Dashboard
![Landing Page](screenshots/landing_page.png)
*The first page of the Application where user choose to try the application or authentical by registering or login*

### Analysis Configuration
![Analysis Demo Page](screenshots/demo_page.png)
*Parameter configuration panel with date range selection, satellite options, and cloud masking settings*
*The main interface showing the analysis selection panel, interactive map, and configuration options*

### User Project Dashboard
![User Dashboard](screenshots/user_dashboard.png)
*List of User's existing project are here or new project is created from here*

<<<<<<< HEAD
### LST Analysis Results
![Sample LST Results](screenshots/lst_results.png)
*Land surface temperature analysis with map and trends*

### NDVI Analysis Results
![Sample NDVI Results](screenshots/ndvi_results.png)
*NDVI analysis with map and trends*

=======
>>>>>>> 1fee3cb4
### Technology Stack

**Backend:**
- Django 4.2.7 (Python web framework)
- Django REST Framework (API development)
- Google Earth Engine API (satellite data processing)
- GeoPandas & Shapely (geospatial operations)
- PostgreSQL (database)
- Redis (Caching)
- Shapely (Geometry manipulations)
- Folium (interactive map generation)

**Frontend:**
- React 18.2.0 with TypeScript
- Bootstrap CSS (styling)
- Leaflet & React-Leaflet (interactive maps)
- Recharts (data visualization)
- Axios (HTTP client)
- Framer Motion ()

**Infrastructure:**
- Docker & Docker Compose (containerization)
- Azure App Service (Cloud hosting)
- Azure Container Registry (Docker image registry)
- Azure Blob Storage (File storage)
- Nginx (Reverse proxy & SSL termination)


## Setup Instructions

### Prerequisites

- Python 3.10+
- Node.js 18+
- PostgreSQL 14+
- Google Earth Engine account with service account credentials
- Docker 20.10 or higher
- Git

### 1. Clone the Repository

```bash
git clone <https://github.com/ayadeleke/earth_observation.git>
cd "earth observation working"
```

### 2. Backend Setup

#### Environment Configuration
```bash
cd backend
cp .env.example .env
```

Edit the `.env` file with your configuration:
```bash
# Django Configuration
DEBUG=True
SECRET_KEY=your-super-secret-key-min-50-characters-change-in-production
ALLOWED_HOSTS=localhost,127.0.0.1,your-domain.com

# Database Configuration (PostgreSQL)
DATABASE_URL=postgres://username:password@localhost:5432/geoanalysis
DB_NAME=geoanalysis
DB_USER=postgres
DB_PASSWORD=your-secure-password
DB_HOST=localhost
DB_PORT=5432

# Earth Engine Configuration
EARTH_ENGINE_PROJECT=your-ee-project-id
EARTH_ENGINE_SERVICE_ACCOUNT_KEY=/path/to/service_account.json
# Or use base64 encoded key:
EARTH_ENGINE_SERVICE_ACCOUNT_KEY_BASE64=base64-encoded-json-key
EARTH_ENGINE_USE_SERVICE_ACCOUNT=True

# CORS Configuration
CORS_ALLOWED_ORIGINS=http://localhost:3000,http://127.0.0.1:3000

# Azure Blob Storage
USE_AZURE_STORAGE=False
AZURE_ACCOUNT_NAME=your-storage-account
AZURE_ACCOUNT_KEY=your-storage-key
AZURE_CONTAINER=media

# Redis (for caching)
REDIS_URL=redis://localhost:6379

# Security (Production)
SECURE_SSL_REDIRECT=False
SESSION_COOKIE_SECURE=False
CSRF_COOKIE_SECURE=False
```

#### Google Earth Engine Setup
1. Create a Google Earth Engine project at [https://earthengine.google.com/](https://earthengine.google.com/)
2. Create a service account and download the JSON key
3. Place the service account key in `backend/auth/service_account.json`
4. Update the `EARTH_ENGINE_PROJECT_ID` in your `.env` file

#### Python Environment
```bash
# Create virtual environment
python -m venv .venv

# Activate virtual environment
# On Windows:
.venv\Scripts\activate
# On macOS/Linux:
source .venv/bin/activate

# Install dependencies
pip install -r requirements.txt
```

#### Database Setup
```bash
# Create database (ensure PostgreSQL is running)
createdb geoanalysis

# Or using psql:
psql -U postgres
CREATE DATABASE geoanalysis;
\q

# Run migrations
python manage.py makemigrations
python manage.py migrate

# Create superuser (optional)
python manage.py createsuperuser

# Collect static files
python manage.py collectstatic --noinput
```

#### Start Backend Server
```bash
python manage.py runserver 8000
```

### 3. Frontend Setup

```bash
cd frontend

# Install dependencies
npm install

# Start development server
npm start
```

The frontend will be available at `http://localhost:3000`

### 4. Docker Setup (Alternative)

For containerized deployment:

```bash
# Backend
cd backend
docker build -t earth-observation-backend .
docker run -p 8000:8000 --env-file .env earth-observation-backend

# Frontend
cd frontend
docker build -t earth-observation-frontend .
docker run -p 3000:3000 earth-observation-frontend
```

<<<<<<< HEAD
## 🧪 Testing Strategy

### Test Coverage Summary

| Test Type | Coverage | Tools | Status |
|-----------|----------|-------|--------|
| **Unit Tests** | Backend APIs | pytest, Django test | Passing |
| **Integration Tests** | API workflows | pytest | Passing |
| **Performance Tests** | Load testing | Locust | Completed |
| **Security Tests** | OWASP ZAP scan | ZAP Proxy | Hardened |
| **E2E Tests** | User workflows | Manual testing | Verified |

###

## 🌐 Deployment
=======
## Deployment Plan
>>>>>>> 1fee3cb4
![Deployment Plan](screenshots/deployment_plan.png)

### Production Environment Setup

#### 1. Infrastructure Requirements

**Server Specifications:**
- **CPU**: 4+ cores (8+ recommended for heavy processing)
- **RAM**: 8GB minimum (32GB recommended)
- **Storage**: 100GB+ SSD for application and data storage
- **Network**: High-bandwidth connection for Earth Engine API calls

**Services:**
- **Web Server**: Nginx (reverse proxy and static file serving)
- **Application Server**: Gunicorn (WSGI server for Django)
- **Database**: PostgreSQL 14+ with PostGIS extension
- **Caching**: Redis (optional, for session storage and caching)

#### 2. Environment Configuration

**Production Backend (.env.production):**
```bash
DEBUG=False
SECRET_KEY=super-secure-production-key-256-characters
ALLOWED_HOSTS=yourdomain.com,www.yourdomain.com

# Database
DB_NAME=geoanalysis_prod
DB_USER=geoapp_user
DB_PASSWORD=secure-database-password
DB_HOST=db-server
DB_PORT=5432

# Earth Engine
EARTH_ENGINE_PROJECT_ID=your-production-ee-project
EARTH_ENGINE_SERVICE_ACCOUNT_KEY=/app/auth/service_account.json

# Security
CORS_ALLOWED_ORIGINS=https://yourdomain.com,https://www.yourdomain.com
SECURE_SSL_REDIRECT=True
SECURE_BROWSER_XSS_FILTER=True
SECURE_CONTENT_TYPE_NOSNIFF=True
```

#### 3. Docker Compose Production

Create `docker-compose.prod.yml`:
```yaml
version: '3.8'

services:
  db:
    image: postgis/postgis:14-3.2
    environment:
      POSTGRES_DB: geoanalysis_prod
      POSTGRES_USER: geoapp_user
      POSTGRES_PASSWORD: secure-database-password
    volumes:
      - postgres_data:/var/lib/postgresql/data
    ports:
      - "5432:5432"

  backend:
    build:
      context: ./backend
      dockerfile: Dockerfile.prod
    environment:
      - DEBUG=False
    env_file:
      - ./backend/.env.production
    volumes:
      - static_volume:/app/staticfiles
      - media_volume:/app/media
      - ./backend/auth:/app/auth
    depends_on:
      - db
    ports:
      - "8000:8000"

  frontend:
    build:
      context: ./frontend
      dockerfile: Dockerfile.prod
    ports:
      - "3000:3000"
    environment:
      - NODE_ENV=production
      - REACT_APP_API_URL=https://yourdomain.com/api

  nginx:
    image: nginx:alpine
    ports:
      - "80:80"
      - "443:443"
    volumes:
      - ./nginx.conf:/etc/nginx/nginx.conf
      - static_volume:/static
      - media_volume:/media
      - ./ssl:/etc/nginx/ssl
    depends_on:
      - backend
      - frontend

volumes:
  postgres_data:
  static_volume:
  media_volume:
```

#### 4. Nginx Configuration

Create `nginx.conf`:
```nginx
events {
    worker_connections 1024;
}

http {
    upstream backend {
        server backend:8000;
    }

    upstream frontend {
        server frontend:3000;
    }

    server {
        listen 80;
        server_name yourdomain.com www.yourdomain.com;
        return 301 https://$server_name$request_uri;
    }

    server {
        listen 443 ssl http2;
        server_name yourdomain.com www.yourdomain.com;

        ssl_certificate /etc/nginx/ssl/cert.pem;
        ssl_certificate_key /etc/nginx/ssl/key.pem;

        # Frontend
        location / {
            proxy_pass http://frontend;
            proxy_set_header Host $host;
            proxy_set_header X-Real-IP $remote_addr;
        }

        # Backend API
        location /api/ {
            proxy_pass http://backend;
            proxy_set_header Host $host;
            proxy_set_header X-Real-IP $remote_addr;
            proxy_set_header X-Forwarded-For $proxy_add_x_forwarded_for;
            proxy_set_header X-Forwarded-Proto $scheme;
        }

        # Static files
        location /static/ {
            alias /static/;
            expires 30d;
        }

        # Media files
        location /media/ {
            alias /media/;
            expires 30d;
        }
    }
}
```

#### 5. Deployment Steps

**Initial Deployment:**
```bash
# 1. Server setup
sudo apt update && sudo apt upgrade -y
sudo apt install docker docker-compose nginx postgresql-client

# 2. Clone repository
git clone <repository-url> /opt/earth-observation
cd /opt/earth-observation

# 3. Environment configuration
cp backend/.env.example backend/.env.production
# Edit production environment variables

# 4. SSL certificates (Let's Encrypt)
sudo apt install certbot
sudo certbot certonly --standalone -d yourdomain.com

# 5. Build and start services
docker-compose -f docker-compose.prod.yml up --build -d

# 6. Database migration
docker-compose -f docker-compose.prod.yml exec backend python manage.py migrate

# 7. Collect static files
docker-compose -f docker-compose.prod.yml exec backend python manage.py collectstatic --noinput
```

**Update Deployment:**
```bash
# 1. Pull latest changes
git pull origin main

# 2. Rebuild and restart services
docker-compose -f docker-compose.prod.yml up --build -d

# 3. Run migrations if needed
docker-compose -f docker-compose.prod.yml exec backend python manage.py migrate
```

#### 6. Monitoring and Maintenance

**Health Checks:**
- Set up monitoring for Django application health
- Monitor PostgreSQL database performance
- Track Earth Engine API quota usage
- Monitor disk space for uploaded files and generated maps

**Backup Strategy:**
- Daily database backups
- Weekly full system backups
- Backup uploaded shapefiles and generated outputs

**Security Considerations:**
- Regular security updates
- Firewall configuration
- SSL certificate renewal
- API rate limiting
- Input validation and sanitization

#### 7. Conclusion & Scaling Considerations
- This prototype demonstrates the core functionality of the Earth Observation App. Future work will focus on expanding features and scaling deployment.

**Horizontal Scaling:**
- Load balancer for multiple backend instances
- Database read replicas
- CDN for static file delivery
- Caching layer with Redis

**Performance Optimization:**
- Earth Engine request caching
- Database query optimization
- Frontend code splitting and lazy loading
- Image compression for map outputs

## Usage

1. **Access the Application**: Navigate to `http://localhost:3000`
2. **Select Analysis Type**: Choose between NDVI, LST, or SAR analysis
3. **Define Area of Interest**: Use the map interface or upload a shapefile
4. **Configure Parameters**: Set date range, cloud cover threshold, and masking options
5. **Run Analysis**: Execute the analysis and view results in tables and charts
6. **Export Data**: Download CSV files or interactive maps

## Contributing

1. Fork the repository
2. Create a feature branch (`git checkout -b feature/amazing-feature`)
3. Commit your changes (`git commit -m 'Add amazing feature'`)
4. Push to the branch (`git push origin feature/amazing-feature`)
5. Open a Pull Request

## License
<<<<<<< HEAD

This project is licensed under the **MIT License** - see the [LICENSE](LICENSE) file for details.

### Third-Party Licenses
=======
>>>>>>> 1fee3cb4

- **Google Earth Engine**: [Google Earth Engine Terms of Service](https://earthengine.google.com/terms/)
- **Landsat Data**: Public domain (U.S. Government)
- **Sentinel Data**: Copernicus Sentinel data (ESA) - open and free
- **Leaflet**: BSD 2-Clause License
- **React**: MIT License
- **Django**: BSD 3-Clause License

## Support

For support and questions:
- a.adeleke@alustudent.com
- Create an issue on GitHub
- Review the Earth Engine API documentation

## 🏆 Acknowledgments

This project was developed as part of academic research on **Earth Observation for Forest Monitoring in Nigeria** in fulfilment of undergraduate Capstone project at the African Leadership University.

**Credits:**
- **Google Earth Engine Team**: For providing free access to petabytes of satellite data
- **USGS**: For Landsat mission data
- **ESA**: For Sentinel mission data
- **Project Supervisor**: For guidance and support
- **Open Source Community**: For the amazing tools and libraries

#<|MERGE_RESOLUTION|>--- conflicted
+++ resolved
@@ -104,7 +104,6 @@
 - Interactive mapping and data visualization
 - Export and analysis capabilities
 
-<<<<<<< HEAD
 ## 🌐 Live Deployment
 
 **Access the deployed application:**
@@ -113,9 +112,6 @@
 - **API Documentation**: [https://earthobservationapi.azurewebsites.net/api/swagger](https://earthobservationapi.azurewebsites.net/api/swagger/)
 
 ## 📸 Screenshots
-=======
-## Screenshots
->>>>>>> 1fee3cb4
 
 ### Main Dashboard
 ![Landing Page](screenshots/landing_page.png)
@@ -130,7 +126,6 @@
 ![User Dashboard](screenshots/user_dashboard.png)
 *List of User's existing project are here or new project is created from here*
 
-<<<<<<< HEAD
 ### LST Analysis Results
 ![Sample LST Results](screenshots/lst_results.png)
 *Land surface temperature analysis with map and trends*
@@ -139,8 +134,6 @@
 ![Sample NDVI Results](screenshots/ndvi_results.png)
 *NDVI analysis with map and trends*
 
-=======
->>>>>>> 1fee3cb4
 ### Technology Stack
 
 **Backend:**
@@ -312,7 +305,6 @@
 docker run -p 3000:3000 earth-observation-frontend
 ```
 
-<<<<<<< HEAD
 ## 🧪 Testing Strategy
 
 ### Test Coverage Summary
@@ -328,9 +320,6 @@
 ###
 
 ## 🌐 Deployment
-=======
-## Deployment Plan
->>>>>>> 1fee3cb4
 ![Deployment Plan](screenshots/deployment_plan.png)
 
 ### Production Environment Setup
@@ -596,13 +585,10 @@
 5. Open a Pull Request
 
 ## License
-<<<<<<< HEAD
 
 This project is licensed under the **MIT License** - see the [LICENSE](LICENSE) file for details.
 
 ### Third-Party Licenses
-=======
->>>>>>> 1fee3cb4
 
 - **Google Earth Engine**: [Google Earth Engine Terms of Service](https://earthengine.google.com/terms/)
 - **Landsat Data**: Public domain (U.S. Government)
