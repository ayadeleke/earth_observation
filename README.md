--- conflicted
+++ resolved
@@ -19,17 +19,11 @@
 - **Historical Data**: Analysis from 1988 onwards with multi-mission Landsat harmonization
 - **Export Capabilities**: Data export to CSV and interactive map generation
 
-<<<<<<< HEAD
+**[Link to project GitHub repo](https://github.com/ayadeleke/earth_observation.git)**
+
 ## Prototype Presentation
 
-Watch our comprehensive prototype demonstration showcasing the platform's capabilities:
-=======
-**[Link to project GitHub repo](https://github.com/ayadeleke/earth_observation.git)**
-
-## Prototype Presentation
-
 Watch project prototype demonstration showcasing the platform's capabilities:
->>>>>>> 18a75bfd
 
 [![Earth Observation Platform Prototype Demo](https://img.youtube.com/vi/DW72FsNV2z4/maxresdefault.jpg)](https://youtu.be/DW72FsNV2z4)
 
@@ -41,11 +35,7 @@
 - Interactive mapping and data visualization
 - Export and analysis capabilities
 
-<<<<<<< HEAD
-## 📸 Screenshots
-=======
 ## Screenshots
->>>>>>> 18a75bfd
 
 ### Main Dashboard
 ![Landing Page](screenshots/landing_page.png)
